defmodule EVM.VM do
  @moduledoc """
  The core of the EVM which runs operations based on the
  opcodes of a contract during a transfer or message call.
  """

  alias EVM.{SubState, MachineCode, MachineState, ExecEnv, Functions, Gas, Operation, Debugger}

  @type output :: binary()

  @doc """
  This function computes the Ξ function Eq.(123) of the Section 9.4 of the Yellow Paper.
  This is the complete result of running a given program in the VM.

  Note: We replace returning state with exec env, which in our implementation contains the world state.

  ## Examples

      # Full program
      iex> EVM.VM.run(24, %EVM.ExecEnv{machine_code: EVM.MachineCode.compile([:push1, 3, :push1, 5, :add, :push1, 0x00, :mstore, :push1, 32, :push1, 0, :return])})
      {0, %EVM.SubState{}, %EVM.ExecEnv{machine_code: EVM.MachineCode.compile([:push1, 3, :push1, 5, :add, :push1, 0x00, :mstore, :push1, 32, :push1, 0, :return])}, <<0x08::256>>}

      # Program with implicit stop
      iex> EVM.VM.run(9, %EVM.ExecEnv{machine_code: EVM.MachineCode.compile([:push2, 0, 3, :push1, 5, :add])})
      {0, %EVM.SubState{}, %EVM.ExecEnv{machine_code: EVM.MachineCode.compile([:push2, 0, 3, :push1, 5, :add])}, ""}

      # Program with explicit stop
      iex> EVM.VM.run(5, %EVM.ExecEnv{machine_code: EVM.MachineCode.compile([:push1, 3, :stop])})
      {2, %EVM.SubState{}, %EVM.ExecEnv{machine_code: EVM.MachineCode.compile([:push1, 3, :stop])}, ""}

      # Program with exception halt
      iex> EVM.VM.run(5, %EVM.ExecEnv{machine_code: EVM.MachineCode.compile([:add])})
      {5, %EVM.SubState{}, %EVM.ExecEnv{machine_code: EVM.MachineCode.compile([:add])}, ""}
  """
  @spec run(Gas.t(), ExecEnv.t()) :: {Gas.t(), SubState.t(), ExecEnv.t(), output}
  def run(gas, exec_env) do
    machine_state = %MachineState{gas: gas}
    sub_state = %SubState{}

    {n_machine_state, n_sub_state, n_exec_env, output} = exec(machine_state, sub_state, exec_env)

    {n_machine_state.gas, n_sub_state, n_exec_env, output}
  end

  @doc """
  Runs a cycle of our VM in a recursive fashion, defined as `X`, Eq.(131) of the
  Yellow Paper. This function halts when return is called or an exception raised.

  ## Examples

      iex> EVM.VM.exec(%EVM.MachineState{program_counter: 0, gas: 5, stack: [1, 2]}, %EVM.SubState{}, %EVM.ExecEnv{machine_code: EVM.MachineCode.compile([:add])})
      {%EVM.MachineState{program_counter: 2, gas: 2, stack: [3], last_return_data: [3]}, %EVM.SubState{}, %EVM.ExecEnv{machine_code: EVM.MachineCode.compile([:add])}, <<>>}

      iex> EVM.VM.exec(%EVM.MachineState{program_counter: 0, gas: 9, stack: []}, %EVM.SubState{}, %EVM.ExecEnv{machine_code: EVM.MachineCode.compile([:push1, 3, :push1, 5, :add])})
      {%EVM.MachineState{program_counter: 6, gas: 0, last_return_data: [8], stack: [8]}, %EVM.SubState{}, %EVM.ExecEnv{machine_code: EVM.MachineCode.compile([:push1, 3, :push1, 5, :add])}, ""}

      iex> EVM.VM.exec(%EVM.MachineState{program_counter: 0, gas: 24, stack: []}, %EVM.SubState{}, %EVM.ExecEnv{machine_code: EVM.MachineCode.compile([:push1, 3, :push1, 5, :add, :push1, 0x00, :mstore, :push1, 32, :push1, 0, :return])})
<<<<<<< HEAD
      {%EVM.MachineState{active_words: 1, last_return_data: [], memory: <<0x08::256>>, gas: 0, program_counter: 13, stack: []}, %EVM.SubState{logs: [], refund: 0,  suicide_list: []}, %EVM.ExecEnv{machine_code: <<96, 3, 96, 5, 1, 96, 0, 82, 96, 32, 96, 0, 243>>}, <<8::256>>}
=======
      {%EVM.MachineState{active_words: 1, last_return_data: 0, memory: <<0x08::256>>, gas: 0, program_counter: 13, stack: []}, %EVM.SubState{logs: [], refund: 0,  selfdestruct_list: []}, %EVM.ExecEnv{machine_code: <<96, 3, 96, 5, 1, 96, 0, 82, 96, 32, 96, 0, 243>>}, <<8::256>>}
>>>>>>> 84af981a
  """
  @spec exec(MachineState.t(), SubState.t(), ExecEnv.t()) ::
          {MachineState.t(), SubState.t(), ExecEnv.t(), output}
  def exec(machine_state, sub_state, exec_env) do
    do_exec(machine_state, sub_state, exec_env, sub_state)
  end

  @spec do_exec(MachineState.t(), SubState.t(), ExecEnv.t(), SubState.t()) ::
          {MachineState.t(), SubState.t(), ExecEnv.t(), output}
  defp do_exec(machine_state, sub_state, exec_env, original_sub_state) do
    # Debugger generally runs here.
    {machine_state, sub_state, exec_env} =
      if Debugger.is_enabled?() do
        case Debugger.is_breakpoint?(machine_state, sub_state, exec_env) do
          :continue ->
            {machine_state, sub_state, exec_env}

          breakpoint ->
            Debugger.break(breakpoint, machine_state, sub_state, exec_env)
        end
      else
        {machine_state, sub_state, exec_env}
      end

    case Functions.is_exception_halt?(machine_state, exec_env) do
      {:halt, _reason} ->
        # We're exception halting, undo it all.
        # Question: should we return the original sub-state?
        {machine_state, original_sub_state, exec_env, <<>>}

      :continue ->
        {n_machine_state, n_sub_state, n_exec_env} = cycle(machine_state, sub_state, exec_env)

        case Functions.is_normal_halting?(machine_state, exec_env) do
          # continue execution
          nil ->
            do_exec(n_machine_state, n_sub_state, n_exec_env, original_sub_state)

          # break execution and return
          output ->
            {n_machine_state, n_sub_state, n_exec_env, output}
        end
    end
  end

  @doc """
  Runs a single cycle of our VM returning the new state,
  defined as `O` in the Yellow Paper, Eq.(143).

  ## Examples

      iex> EVM.VM.cycle(%EVM.MachineState{program_counter: 0, gas: 5, stack: [1, 2]}, %EVM.SubState{}, %EVM.ExecEnv{machine_code: EVM.MachineCode.compile([:add])})
      {%EVM.MachineState{program_counter: 1, last_return_data: [3], gas: 2, stack: [3]}, %EVM.SubState{}, %EVM.ExecEnv{machine_code: EVM.MachineCode.compile([:add])}}
  """
  @spec cycle(MachineState.t(), SubState.t(), ExecEnv.t()) ::
          {MachineState.t(), SubState.t(), ExecEnv.t()}
  def cycle(machine_state, sub_state, exec_env) do
    operation = MachineCode.current_operation(machine_state, exec_env)
    inputs = Operation.inputs(operation, machine_state)

    machine_state = MachineState.subtract_gas(machine_state, exec_env)
    sub_state = SubState.add_refund(machine_state, sub_state, exec_env)

    {n_machine_state, n_sub_state, n_exec_env} =
      Operation.run(operation, machine_state, sub_state, exec_env)

    final_machine_state = MachineState.move_program_counter(n_machine_state, operation, inputs)

    {final_machine_state, n_sub_state, n_exec_env}
  end
end<|MERGE_RESOLUTION|>--- conflicted
+++ resolved
@@ -55,11 +55,7 @@
       {%EVM.MachineState{program_counter: 6, gas: 0, last_return_data: [8], stack: [8]}, %EVM.SubState{}, %EVM.ExecEnv{machine_code: EVM.MachineCode.compile([:push1, 3, :push1, 5, :add])}, ""}
 
       iex> EVM.VM.exec(%EVM.MachineState{program_counter: 0, gas: 24, stack: []}, %EVM.SubState{}, %EVM.ExecEnv{machine_code: EVM.MachineCode.compile([:push1, 3, :push1, 5, :add, :push1, 0x00, :mstore, :push1, 32, :push1, 0, :return])})
-<<<<<<< HEAD
       {%EVM.MachineState{active_words: 1, last_return_data: [], memory: <<0x08::256>>, gas: 0, program_counter: 13, stack: []}, %EVM.SubState{logs: [], refund: 0,  suicide_list: []}, %EVM.ExecEnv{machine_code: <<96, 3, 96, 5, 1, 96, 0, 82, 96, 32, 96, 0, 243>>}, <<8::256>>}
-=======
-      {%EVM.MachineState{active_words: 1, last_return_data: 0, memory: <<0x08::256>>, gas: 0, program_counter: 13, stack: []}, %EVM.SubState{logs: [], refund: 0,  selfdestruct_list: []}, %EVM.ExecEnv{machine_code: <<96, 3, 96, 5, 1, 96, 0, 82, 96, 32, 96, 0, 243>>}, <<8::256>>}
->>>>>>> 84af981a
   """
   @spec exec(MachineState.t(), SubState.t(), ExecEnv.t()) ::
           {MachineState.t(), SubState.t(), ExecEnv.t(), output}
