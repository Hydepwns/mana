--- conflicted
+++ resolved
@@ -5,15 +5,11 @@
     [
       app: :merkle_patricia_tree,
       version: "0.2.6",
-<<<<<<< HEAD
       build_path: "../../_build",
       config_path: "../../config/config.exs",
       deps_path: "../../deps",
       lockfile: "../../mix.lock",
-      elixir: "~> 1.4",
-=======
       elixir: "~> 1.6",
->>>>>>> 09dad9d3
       description: "Ethereum's Merkle Patricia Trie data structure",
       package: [
         maintainers: ["Geoffrey Hayes", "Ayrat Badykov", "Mason Forest"],
@@ -51,21 +47,12 @@
     [
       {:credo, "~> 0.9.1", only: [:dev, :test], runtime: false},
       {:poison, "~> 3.1.0", only: [:dev, :test], runtime: false},
-<<<<<<< HEAD
-      {:ex_doc, "~> 0.14", only: :dev, runtime: false},
+      {:ex_doc, "~> 0.16", only: :dev, runtime: false},
       {:hex_prefix, in_umbrella: true},
       {:ex_rlp, in_umbrella: true},
       {:keccakf1600, "~> 2.0.0", hex: :keccakf1600_orig},
       {:exleveldb, in_umbrella: true},
-      {:dialyxir, "~> 0.5", only: [:dev], runtime: false},
-=======
-      {:ex_doc, "~> 0.16", only: :dev, runtime: false},
-      {:hex_prefix, "~> 0.1.0"},
-      {:ex_rlp, "~> 0.2.1"},
-      {:keccakf1600, "~> 2.0.0", hex: :keccakf1600_orig},
-      {:exleveldb, "~> 0.13"},
       {:dialyxir, "~> 0.5", only: [:dev], runtime: false}
->>>>>>> 09dad9d3
     ]
   end
 end